--- conflicted
+++ resolved
@@ -1,19 +1,12 @@
 # Deep Reinforcement Learning for Robotic Grasping from Octrees
 
-<<<<<<< HEAD
 This is the primary repository for my Master's Thesis conducted at Aalborg University, Denmark. The focus of this project is to apply Deep Reinforcement Learning to acquire a robust policy that allows robot to grasp arbitrary objects from compact octree observations.
 
 TODO: Include short WebP animation of agent grasping + observation besides (with counter of steps)
-=======
-This is the primary repository for my Master's Thesis conducted at Aalborg University, Denmark. The primary focus of this project is to apply Deep Reinforcement Learning (DRL) to obtain a robust policy that allows a robot to grasp arbitrary objects from compact octree observations.
-
-TODO: Include short GIF of agent grasping + observation besides (with counter of steps)
->>>>>>> 45193d91
 
 ## Instructions
 
 **Requirements:**
-<<<<<<< HEAD
 - **OS:** Ubuntu 20.04 (Focal) is required for local installation.
 - **GPU:** CUDA is required to process octree observations on GPU. Everything else should function normally on CPU.
 
@@ -22,16 +15,6 @@
 ### Dependencies
 
 These are the dependencies required to use the entirety of this project. If no "(tested with `version`)" is specified, the latest release from a relevant distribution is expected to function properly.
-=======
-- **OS:** Ubuntu 20.04 (Focal)
-- **GPU:** CUDA is required to use octree observations on GPU. Everything else should function normally on CPU.
-
-> Skip to [Docker](#Docker) section if you are not interested in local installation.
-
-### Dependencies
-
-These are the dependencies required to use entirety of this project. If no "(tested with `version`)" is specified, the latest release from relevant distribution is expected to work fine.
->>>>>>> 45193d91
 
 - [Python 3](https://www.python.org/downloads) (tested with `3.8`)
 - [PyTorch](https://github.com/pytorch/pytorch#installation) (tested with `1.7`)
@@ -49,7 +32,6 @@
 pip3 install numpy scipy optuna seaborn stable-baselines3[extra] sb3-contrib open3d trimesh pcg-gazebo
 ```
 
-<<<<<<< HEAD
 All other dependencies are pulled from git and built together with this repository, see [drl_grasping.repos](drl_grasping.repos) for more details.
 
 > In case you run into any problems along the way, check [Dockerfile](docker/Dockerfile) that includes the full instructions.
@@ -57,13 +39,6 @@
 ### Building
 
 Clone this repository and import VCS dependencies. Then build with [colcon](https://colcon.readthedocs.io).
-=======
-All other dependencies can be pulled from git ([drl_grasping.repos](drl_grasping.repos)) and built together with this repository (see instructions below).
-
-### Building
-
-Clone this repository and import VCS dependencies.
->>>>>>> 45193d91
 
 ```bash
 # Create workspace for the project
@@ -71,7 +46,6 @@
 # Clone this repository
 git clone https://github.com/AndrejOrsula/drl_grasping.git
 # Import and install dependencies
-<<<<<<< HEAD
 vcs import < drl_grasping/drl_grasping.repos && cd ..
 rosdep install -r --from-paths src -i -y --rosdistro ${ROS_DISTRO}
 # Build with colcon
@@ -96,28 +70,7 @@
 The easiest way to try out this project is by using the included [Dockerfile](docker/Dockerfile).
 
 Before starting, make sure your system has a setup for using [Nvidia Docker](https://github.com/NVIDIA/nvidia-docker), e.g.:
-=======
-vcs import < drl_grasping/drl_grasping.repos
-cd ..
-rosdep install --from-paths src -i -y --rosdistro ${ROS_DISTRO}
-# Build with Colcon
-colcon build --merge-install --symlink-install --cmake-args "-DCMAKE_BUILD_TYPE=Release"
-```
-
-### Environment
-
-Before using, remember to source the ROS 2 workspace overlay.
-
-```bash
-source <drl_grasping dir>/install/local_setup.bash
-```
-
-### Docker
-
-The easiest way to try out this project is by using the included [Dockerfile](docker/Dockerfile).
-
-Make sure you have a setup for using [Nvidia Docker](https://github.com/NVIDIA/nvidia-docker), e.g.:
->>>>>>> 45193d91
+
 ```bash
 # Docker
 curl https://get.docker.com | sh \
@@ -130,7 +83,6 @@
 sudo systemctl restart docker
 ```
 
-<<<<<<< HEAD
 Then you can pull a pre-build Docker image from [Docker Hub](https://hub.docker.com). Currently, there is only a development image available.
 
 ```bash
@@ -144,26 +96,11 @@
 ```
 
 > If you are struggling to get CUDA working on your system with Nvidia GPU (no `nvidia-smi` output), you might need to use a different version of CUDA base image that supports the version of your driver.
-=======
-You can pull a pre-build Docker image from [Docker Hub](https://hub.docker.com). Currently, there is only a huge development image available.
-
-```bash
-docker pull andrejorsula/drl_grasping:latest
-```
-
-To run the docker, please use the included [docker run](docker/run.bash) script as it simplifies the setup significantly.
-
-```bash
-bash run.bash andrejorsula/drl_grasping:latest /bin/bash
-```
-
-> If you are struggling to get CUDA working on system with Nvidia GPU, you might need to use a different version of CUDA base image that support your driver.
->>>>>>> 45193d91
+
 
 ## Environments
 
 This repository contains environments for robotic manipulation that are compatible with [OpenAI Gym](https://github.com/openai/gym). All of these make use of [Ignition Gazebo](https://ignitionrobotics.org) robotic simulator, which is interfaced via [gym-ignition](https://github.com/robotology/gym-ignition).
-<<<<<<< HEAD
 
 Currently, the following environments are included inside this repository. Take a look at their [gym environment registration](drl_grasping/envs/tasks/__init__.py) and source code if you are interested in configuring them.
 
@@ -201,57 +138,14 @@
 - Initial robot configuration
 - Camera pose
 
-=======
-
-Currently, the following environments are included inside this repository. Take a look at their [gym registration](drl_grasping/envs/tasks/__init__.py) and source code if you are interested in configuring them.
-
-- [Reach](drl_grasping/envs/tasks/reach) task
-  - Observation variants
-    - [Reach](drl_grasping/envs/tasks/reach/reach.py) - simulation states
-    - [ReachColorImage](drl_grasping/envs/tasks/reach/reach_color_image.py)
-    - [ReachDepthImage](drl_grasping/envs/tasks/reach/reach_depth_image.py)
-    - [ReachOctree](drl_grasping/envs/tasks/reach/reach_octree.py) (with and without color features)
-- [Grasp](drl_grasping/envs/tasks/grasp) task
-  - Observation variants
-    - [GraspOctree](drl_grasping/envs/tasks/grasp/grasp_octree.py) (with and without color features)
-  - Includes [GraspCurriculum](drl_grasping/envs/tasks/grasp/curriculum.py)
-    - This curriculum can be used to progressively increase difficulty of the task by automatically adjusting behaviour based on current success rate. It affects the following:
-      - Workspace size
-      - Number of objects
-      - Termination state (task is divided into hierarchical sub-tasks, further guiding the agent)
-
-### Domain Randomization
-
-These environments can be wrapped by a randomizer in order to introduce domain randomization and improve generalization of the trained policies, which is especially beneficial for Sim2Real transfer.
-
-TODO: Include short GIF of domain randomization
-
-The included [ManipulationGazeboEnvRandomizer](drl_grasping/envs/randomizers/manipulation.py) allows randomization of the following properties at each reset of the environment.
-
-- Object model - primitive geometry
-  - Random type (box, sphere and cylinder are currently supported)
-  - Random color, scale, mass, friction
-- Object model - mesh geometry
-  - Random scale, mass, friction
-- Object pose
-- Ground plane texture
-- Initial robot configuration
-- Camera pose
-
->>>>>>> 45193d91
 #### Object Model Database
 
 For database of objects with mesh geometry, this project currently utilises [Google Scanned Objects collection](https://app.ignitionrobotics.org/GoogleResearch/fuel/collections/Google%20Scanned%20Objects) from [Ignition Fuel](https://app.ignitionrobotics.org). You can also try to use a different Fuel collection or just a couple of models stored locally (some tweaks might be required to support certain models).
 
 All models are automatically configured in several ways before their insertion into the world:
 
-<<<<<<< HEAD
 - Inertial properties are automatically estimated (uniform density is assumed)
 - Collision geometry is decimated in order to improve performance
-=======
-- Inertial properties are automatically estimated (assuming uniform density)
-- Collision geometry is decimated (to improve performance)
->>>>>>> 45193d91
 - Models can be filtered and automatically blacklisted based on several aspects, e.g too much geometry or disconnected components
 
 This repository includes few scripts that can be used to simplify interaction with the dataset and splitting into training/testing subsets. By default they include 80 training and 20 testing models.
@@ -262,11 +156,7 @@
 
 #### Texture Database
 
-<<<<<<< HEAD
 `DRL_GRASPING_PBR_TEXTURES_DIR` environment variable can be exported if ground plane texture should be randomized. It should lead to a directory with the following structure.
-=======
-The `DRL_GRASPING_PBR_TEXTURES_DIR` environment variable can be exported if ground plane texture should be randomized. It should lead to a directory with the following structure. There are several databases with free PBR textures that you can use. Alternatively, you can clone [AndrejOrsula/pbr_textures](https://github.com/AndrejOrsula/pbr_textures) with 80 training and 20 testing textures.
->>>>>>> 45193d91
 
 ```bash
 ├── ./ # Directory pointed to by `DRL_GRASPING_PBR_TEXTURES_DIR`
@@ -279,11 +169,8 @@
 └── texture_n
 ```
 
-<<<<<<< HEAD
 There are several databases with free PBR textures that you can use. Alternatively, you can clone [AndrejOrsula/pbr_textures](https://github.com/AndrejOrsula/pbr_textures) with 80 training and 20 testing textures.
 
-=======
->>>>>>> 45193d91
 ### Supported Robots
 
 Only [Franka Emika Panda](https://github.com/AndrejOrsula/panda_ign) is currently supported, as this project lacks a more generic solution that would allow to easily utilise arbitrary models. If you need to use another robot with this source code, a simple switch to another robot model should not be too complicated, albeit time-consuming.
@@ -293,7 +180,6 @@
 
 This project makes direct use of [stable-baselines3](https://github.com/DLR-RM/stable-baselines3) as well as [sb3_contrib](https://github.com/Stable-Baselines-Team/stable-baselines3-contrib). Furthermore, scripts for training and evaluation were largely inspired by [rl-baselines3-zoo](https://github.com/DLR-RM/rl-baselines3-zoo).
 
-<<<<<<< HEAD
 To train an agent, please take a look at [`ex_train`](examples/ex_train.bash) example. Similarly, see [`ex_enjoy`](examples/ex_enjoy.bash) example demonstrates a way to evaluate a trained agent.
 
 TODO: Add graphics for learning curve (TD3 vs SAC cs TQC)
@@ -307,24 +193,10 @@
 ### Hyperparameters
 
 Hyperparameters for training of RL agents can be found in [hyperparameters](hyperparams) directory. [Optuna](https://github.com/optuna/optuna) was used to autotune some of them, but certain algorithm/environment combinations require far more tuning. If needed, you can try running Optuna yourself, see [`ex_optimize`](examples/ex_optimize.bash) example.
-=======
-To train an agent, take a look at see [`ex_train`](examples/ex_train.bash) example. Similarly, see [`ex_enjoy`](examples/ex_enjoy.bash) demonstrates a way to evaluate a trained agent.
-
-TODO: Include graphics for learning curve
-
-### Octree CNN Features Extractor
-
-The [OctreeCnnFeaturesExtractor](drl_grasping/algorithms/common/features_extractor/octree_cnn.py) makes use of [O-CNN](https://github.com/microsoft/O-CNN) implementation to enable training on GPU. This feature extractor is part of `OctreeCnnPolicy` policy that is currently implemented for TD3, SAC and TQC algorithms.
-
-### Hyperparameters
-
-Hyperparameters for training of RL agents can be found in [hyperparameters](hyperparameters) directory. [Optuna](https://github.com/optuna/optuna) was used to autotune some of them, but certain algorithm/environment combinations require far more tuning. If needed, you can try running Optuna yourself, see [`ex_optimize`](examples/ex_optimize.bash) for example.
->>>>>>> 45193d91
 
 ## Directory Structure
 
 ```bash
-<<<<<<< HEAD
 ├── drl_grasping        # Primary Python module of this project
     ├── algorithms      # Definitions of policies and slight modifications to RL algorithms
     ├── envs            # Environments for grasping (compatible with OpenAI Gym)
@@ -340,23 +212,6 @@
 ├── launch              # ROS 2 launch scripts that can be used to help with setup
 ├── docker              # Dockerfile for this project
 └── drl_grasping.repos  # List of other dependencies created for `drl_grasping`
-=======
-├── drl_grasping          # Primary Python module of this project
-    ├── algorithms        # Definitions of policies and slight modifications to RL algorithms
-    ├── envs              # Environments for grasping (compatible with OpenAI Gym)
-        ├── tasks         # Tasks for the agent that are identical for simulation and real-world
-        ├── randomizers   # Domain randomization of the tasks, which also populates the simulated world
-        └── models        # Functional models for the environment (Ignition Gazebo)
-    ├── control           # Control for the agent
-    ├── perception        # Perception for the agent
-    └── utils             # Other utilities, used across the module
-├── examples              # Examples for training and enjoying RL agents
-├── hyperparameters       # Hyperparameters for training RL agents
-├── scripts               # Helpful scripts for training, evaluating, ... 
-├── launch                # ROS 2 launch scripts that can be used to help with setup
-├── docker                # Dockerfile for this project
-└── drl_grasping.repos    # List of other dependencies created for `drl_grasping`
->>>>>>> 45193d91
 ```
 
 ---
