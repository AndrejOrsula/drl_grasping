# Deep Reinforcement Learning for Robotic Grasping from Octrees

This is the primary repository for my Master's Thesis conducted at Aalborg University, Denmark. The focus of this project is to apply Deep Reinforcement Learning to acquire a robust policy that allows robot to grasp arbitrary objects from compact octree observations.

TODO: Include short WebP animation of agent grasping + observation besides (with counter of steps)

## Instructions

<details><summary>Local Installation (click to expand)</summary>

**Requirements:**
<<<<<<< HEAD
- **OS:** Ubuntu 20.04 (Focal)
- **GPU:** CUDA is required to process octree observations on GPU. Everything else should function normally on CPU.
=======
- **OS:** Ubuntu 20.04 (Focal) is required for local installation.
- **GPU:** CUDA is required to process octree observations on GPU. Everything else should function normally on CPU.

> Skip to [Docker section](#docker) if you are not interested in local installation and instead want to reproduce or just try this project.
>>>>>>> a7365b28

### Dependencies

These are the dependencies required to use the entirety of this project. If no "(tested with `version`)" is specified, the latest release from a relevant distribution is expected to function properly.

- [Python 3](https://www.python.org/downloads) (tested with `3.8`)
- [PyTorch](https://github.com/pytorch/pytorch#installation) (tested with `1.7`)
- [ROS 2 Foxy](https://index.ros.org/doc/ros2/Installation/Foxy)
- [Ignition Dome](https://ignitionrobotics.org/docs/dome/install)
- [gym-ignition](https://github.com/robotology/gym-ignition)
  - [AndrejOrsula/gym-ignition](https://github.com/AndrejOrsula/gym-ignition) fork is currently required
- [MoveIt 2](https://moveit.ros.org/install-moveit2/source)
- [O-CNN](https://github.com/microsoft/O-CNN)
  - [AndrejOrsula/O-CNN](https://github.com/AndrejOrsula/O-CNN) fork is currently required

Several other dependencies can be installed via `pip` with this one-liner.

```bash
pip3 install numpy scipy optuna seaborn stable-baselines3[extra] sb3-contrib open3d trimesh pcg-gazebo
```

All other dependencies are pulled from git and built together with this repository, see [drl_grasping.repos](drl_grasping.repos) for more details.

> In case you run into any problems along the way, check [Dockerfile](docker/Dockerfile) that includes the full instructions.

### Building

Clone this repository and import VCS dependencies. Then build with [colcon](https://colcon.readthedocs.io).

```bash
# Create workspace for the project
mkdir -p drl_grasping/src && cd drl_grasping/src
# Clone this repository
git clone https://github.com/AndrejOrsula/drl_grasping.git
# Import and install dependencies
vcs import < drl_grasping/drl_grasping.repos && cd ..
rosdep install -r --from-paths src -i -y --rosdistro ${ROS_DISTRO}
# Build with colcon
colcon build --merge-install --symlink-install --cmake-args "-DCMAKE_BUILD_TYPE=Release"
```

### Sourcing of the Workspace Overlay

Before using, remember to source the ROS 2 workspace overlay.

```bash
source <drl_grasping dir>/install/local_setup.bash
```

This enables:
- Use of `drl_grasping` Python module
- Execution of scripts and examples via `ros2 run drl_grasping <executable>`
- Launching of setup scripts via `ros2 launch drl_grasping <launch_script>`
<<<<<<< HEAD
=======

### Docker
>>>>>>> a7365b28


<<<<<<< HEAD
</details>

<details><summary>Docker (click to expand)</summary>

**Requirements:**
- **OS:** Any system that supports [Docker](https://docs.docker.com/get-docker) should work (Linux, Windows, macOS). However, only Linux was properly tested.
- **GPU:** CUDA is required to process octree observations on GPU. Therefore, only Docker images with CUDA support are currently available.

=======
>>>>>>> a7365b28
Before starting, make sure your system has a setup for using [Nvidia Docker](https://github.com/NVIDIA/nvidia-docker), e.g.:

```bash
# Docker
curl https://get.docker.com | sh \
  && sudo systemctl --now enable docker
# Nvidia Docker
distribution=$(. /etc/os-release; echo $ID$VERSION_ID) \
  && curl -s -L https://nvidia.github.io/nvidia-docker/gpgkey | sudo apt-key add - \
  && curl -s -L https://nvidia.github.io/nvidia-docker/$distribution/nvidia-docker.list | sudo tee /etc/apt/sources.list.d/nvidia-docker.list
sudo apt-get update && sudo apt-get install -y nvidia-docker2
sudo systemctl restart docker
```

<<<<<<< HEAD
### Docker

The easiest way to try out this project is by using the included [Dockerfile](docker/Dockerfile).

Instead of building it locally, you can pull a pre-built Docker image directly from [Docker Hub](https://hub.docker.com). Currently, there is only a development image available.
=======
Then you can pull a pre-build Docker image from [Docker Hub](https://hub.docker.com). Currently, there is only a development image available.
>>>>>>> a7365b28

```bash
docker pull andrejorsula/drl_grasping:latest
```

To run the docker, please use the included [docker run](docker/run.bash) script as it significantly simplifies the setup.

```bash
run.bash andrejorsula/drl_grasping:latest /bin/bash
```

> If you are struggling to get CUDA working on your system with Nvidia GPU (no `nvidia-smi` output), you might need to use a different version of CUDA base image that supports the version of your driver.

<<<<<<< HEAD
</details>
=======
>>>>>>> a7365b28

## Environments

This repository contains environments for robotic manipulation that are compatible with [OpenAI Gym](https://github.com/openai/gym). All of these make use of [Ignition Gazebo](https://ignitionrobotics.org) robotic simulator, which is interfaced via [gym-ignition](https://github.com/robotology/gym-ignition).

Currently, the following environments are included inside this repository. Take a look at their [gym environment registration](drl_grasping/envs/tasks/__init__.py) and source code if you are interested in configuring them.

- [Reach](drl_grasping/envs/tasks/reach) task
  - Observation variants
    - [Reach](drl_grasping/envs/tasks/reach/reach.py) - simulation states
    - [ReachColorImage](drl_grasping/envs/tasks/reach/reach_color_image.py)
    - [ReachDepthImage](drl_grasping/envs/tasks/reach/reach_depth_image.py)
    - [ReachOctree](drl_grasping/envs/tasks/reach/reach_octree.py) (with and without color features)
- [Grasp](drl_grasping/envs/tasks/grasp) task
  - Observation variants
    - [GraspOctree](drl_grasping/envs/tasks/grasp/grasp_octree.py) (with and without color features)
  - Includes [GraspCurriculum](drl_grasping/envs/tasks/grasp/curriculum.py)
    - This curriculum can be used to progressively increase difficulty of the task by automatically adjusting behaviour based on current success rate. It affects the following:
      - Workspace size
      - Number of objects
      - Termination state (task is divided into hierarchical sub-tasks, further guiding the agent)

### Domain Randomization

These environments can be wrapped by a randomizer in order to introduce domain randomization and improve generalization of the trained policies, which is especially beneficial for Sim2Real transfer.

TODO: Include short WebP animation of domain randomization

The included [ManipulationGazeboEnvRandomizer](drl_grasping/envs/randomizers/manipulation.py) allows randomization of the following properties at each reset of the environment.

- Object model - primitive geometry
  - Random type (box, sphere and cylinder are currently supported)
  - Random color, scale, mass, friction
- Object model - mesh geometry
  - Random type (see [Object Model Database](#object-model-database)) 
  - Random scale, mass, friction
- Object pose
- Ground plane texture
- Initial robot configuration
- Camera pose

#### Object Model Database

For database of objects with mesh geometry, this project currently utilises [Google Scanned Objects collection](https://app.ignitionrobotics.org/GoogleResearch/fuel/collections/Google%20Scanned%20Objects) from [Ignition Fuel](https://app.ignitionrobotics.org). You can also try to use a different Fuel collection or just a couple of models stored locally (some tweaks might be required to support certain models).

All models are automatically configured in several ways before their insertion into the world:

- Inertial properties are automatically estimated (uniform density is assumed)
- Collision geometry is decimated in order to improve performance
- Models can be filtered and automatically blacklisted based on several aspects, e.g too much geometry or disconnected components

This repository includes few scripts that can be used to simplify interaction with the dataset and splitting into training/testing subsets. By default they include 80 training and 20 testing models.
- [`dataset_download_train`](scripts/utils/dataset/dataset_download_train.bash) / [`dataset_download_test`](scripts/utils/dataset/dataset_download_test.bash) - Download models from Fuel
- [`dataset_unset_train`](scripts/utils/dataset/dataset_unset_train.bash) / [`dataset_unset_test`](scripts/utils/dataset/dataset_unset_test.bash) - Unset current train/test dataset
- [`dataset_set_train`](scripts/utils/dataset/dataset_set_train.bash) / [`dataset_set_test`](scripts/utils/dataset/dataset_set_test.bash) - Set dataset to use train/test subset
- [`process_collection`](scripts/utils/process_collection.py) - Process the collection with the steps mentioned above

#### Texture Database

`DRL_GRASPING_PBR_TEXTURES_DIR` environment variable can be exported if ground plane texture should be randomized. It should lead to a directory with the following structure.

```bash
├── ./ # Directory pointed to by `DRL_GRASPING_PBR_TEXTURES_DIR`
├── texture_0
  ├── *albedo*.png || *basecolor*.png
  ├── *normal*.png
  ├── *roughness*.png
  └── *specular*.png || *metalness*.png
├── ...
└── texture_n
```

There are several databases with free PBR textures that you can use. Alternatively, you can clone [AndrejOrsula/pbr_textures](https://github.com/AndrejOrsula/pbr_textures) with 80 training and 20 testing textures.

### Supported Robots

Only [Franka Emika Panda](https://github.com/AndrejOrsula/panda_ign) is currently supported, as this project lacks a more generic solution that would allow to easily utilise arbitrary models. If you need to use another robot with this source code, a simple switch to another robot model should not be too complicated, albeit time-consuming.


## Reinforcement Learning

This project makes direct use of [stable-baselines3](https://github.com/DLR-RM/stable-baselines3) as well as [sb3_contrib](https://github.com/Stable-Baselines-Team/stable-baselines3-contrib). Furthermore, scripts for training and evaluation were largely inspired by [rl-baselines3-zoo](https://github.com/DLR-RM/rl-baselines3-zoo).

To train an agent, please take a look at [`ex_train`](examples/ex_train.bash) example. Similarly, see [`ex_enjoy`](examples/ex_enjoy.bash) example demonstrates a way to evaluate a trained agent.

TODO: Add graphics for learning curve (TD3 vs SAC cs TQC)

### Octree CNN Features Extractor

The [OctreeCnnFeaturesExtractor](drl_grasping/algorithms/common/features_extractor/octree_cnn.py) makes use of [O-CNN](https://github.com/microsoft/O-CNN) implementation to enable training on GPU. This features extractor is part of `OctreeCnnPolicy` policy that is currently implemented for TD3, SAC and TQC algorithms.

TODO: Add graphics for network architecture

### Hyperparameters

Hyperparameters for training of RL agents can be found in [hyperparameters](hyperparams) directory. [Optuna](https://github.com/optuna/optuna) was used to autotune some of them, but certain algorithm/environment combinations require far more tuning. If needed, you can try running Optuna yourself, see [`ex_optimize`](examples/ex_optimize.bash) example.

## Directory Structure

```bash
├── drl_grasping        # Primary Python module of this project
    ├── algorithms      # Definitions of policies and slight modifications to RL algorithms
    ├── envs            # Environments for grasping (compatible with OpenAI Gym)
        ├── tasks       # Tasks for the agent that are identical for simulation
        ├── randomizers # Domain randomization of the tasks, which also populates the world
        └── models      # Functional models for the environment (Ignition Gazebo)
    ├── control         # Control for the agent
    ├── perception      # Perception for the agent
    └── utils           # Other utilities, used across the module
├── examples            # Examples for training and enjoying RL agents
├── hyperparams         # Hyperparameters for training RL agents
├── scripts             # Helpful scripts for training, evaluating, ... 
├── launch              # ROS 2 launch scripts that can be used to help with setup
├── docker              # Dockerfile for this project
└── drl_grasping.repos  # List of other dependencies created for `drl_grasping`
```

---

In case you have any problems or questions, feel free to open an [Issue](https://github.com/AndrejOrsula/drl_grasping/issues/new) or [Discussion](https://github.com/AndrejOrsula/drl_grasping/discussions/new).<|MERGE_RESOLUTION|>--- conflicted
+++ resolved
@@ -9,15 +9,8 @@
 <details><summary>Local Installation (click to expand)</summary>
 
 **Requirements:**
-<<<<<<< HEAD
 - **OS:** Ubuntu 20.04 (Focal)
 - **GPU:** CUDA is required to process octree observations on GPU. Everything else should function normally on CPU.
-=======
-- **OS:** Ubuntu 20.04 (Focal) is required for local installation.
-- **GPU:** CUDA is required to process octree observations on GPU. Everything else should function normally on CPU.
-
-> Skip to [Docker section](#docker) if you are not interested in local installation and instead want to reproduce or just try this project.
->>>>>>> a7365b28
 
 ### Dependencies
 
@@ -71,14 +64,7 @@
 - Use of `drl_grasping` Python module
 - Execution of scripts and examples via `ros2 run drl_grasping <executable>`
 - Launching of setup scripts via `ros2 launch drl_grasping <launch_script>`
-<<<<<<< HEAD
-=======
-
-### Docker
->>>>>>> a7365b28
-
-
-<<<<<<< HEAD
+
 </details>
 
 <details><summary>Docker (click to expand)</summary>
@@ -87,8 +73,6 @@
 - **OS:** Any system that supports [Docker](https://docs.docker.com/get-docker) should work (Linux, Windows, macOS). However, only Linux was properly tested.
 - **GPU:** CUDA is required to process octree observations on GPU. Therefore, only Docker images with CUDA support are currently available.
 
-=======
->>>>>>> a7365b28
 Before starting, make sure your system has a setup for using [Nvidia Docker](https://github.com/NVIDIA/nvidia-docker), e.g.:
 
 ```bash
@@ -103,15 +87,11 @@
 sudo systemctl restart docker
 ```
 
-<<<<<<< HEAD
 ### Docker
 
 The easiest way to try out this project is by using the included [Dockerfile](docker/Dockerfile).
 
 Instead of building it locally, you can pull a pre-built Docker image directly from [Docker Hub](https://hub.docker.com). Currently, there is only a development image available.
-=======
-Then you can pull a pre-build Docker image from [Docker Hub](https://hub.docker.com). Currently, there is only a development image available.
->>>>>>> a7365b28
 
 ```bash
 docker pull andrejorsula/drl_grasping:latest
@@ -125,10 +105,7 @@
 
 > If you are struggling to get CUDA working on your system with Nvidia GPU (no `nvidia-smi` output), you might need to use a different version of CUDA base image that supports the version of your driver.
 
-<<<<<<< HEAD
 </details>
-=======
->>>>>>> a7365b28
 
 ## Environments
 
